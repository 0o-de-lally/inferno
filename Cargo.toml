[workspace]
members = [
    "crates/shared",
    "crates/proxy",
    "crates/backend",
    "crates/governator",
    "crates/cli",
    "crates/inference",
    "benchmarking",
    "testsuite",
]
resolver = "2"

[workspace.package]
version = "0.1.0"
edition = "2021"
authors = ["Inferno Team"]
license = "Apache-2.0"
repository = "https://github.com/lucky-tensor/inferno"

[workspace.dependencies]
# Shared dependencies across crates
tokio = { version = "1.0", features = ["full"] }
serde = { version = "1.0", features = ["derive"] }
serde_json = "1.0"
tracing = "0.1"
tracing-subscriber = { version = "0.3", features = ["env-filter"] }
thiserror = "1.0"
async-trait = "0.1"
clap = { version = "4.0", features = ["derive", "env"] }
bytes = "1.0"
chrono = { version = "0.4", features = ["serde"] }

# Pingora dependencies for proxy
pingora-core = "0.6"
pingora-proxy = "0.6"
pingora-http = "0.6"

# Development dependencies
criterion = { version = "0.5", features = ["html_reports"] }
tokio-test = "0.4"
proptest = "1.4"
wiremock = "0.5"
serial_test = "3.0"
reqwest = { version = "0.11", features = ["json", "blocking", "multipart"] }
hyper = { version = "0.14", features = ["full"] }
http = "0.2"

# Coverage dependencies
cargo-llvm-cov = "0.6"

# Backend-specific dependencies
sqlx = { version = "0.6", features = ["postgres", "chrono", "runtime-tokio-native-tls"] }

# Additional shared dependencies
config = "0.14"
toml = "0.8"
num_cpus = "1.16"
parking_lot = "0.12"
once_cell = "1.19"
validator = { version = "0.18", features = ["derive"] }
tempfile = "3.8"
rstest = "0.18"

# Workspace shared dependencies
inferno-shared = { path = "crates/shared" }

# Burn ML Framework dependencies (latest stable versions)
burn = "0.18"
burn-core = "0.18"
burn-ndarray = "0.18"
burn-cuda = "0.18"
burn-tensor = "0.18"
burn-import = "0.18"
tokenizers = "0.15"
hf-hub = "0.3"
safetensors = "0.4"
half = "2.3"
llama-burn = { git = "https://github.com/tracel-ai/models", package = "llama-burn", features = ["tiny", "pretrained"] }

<<<<<<< HEAD
=======
# Doctor command dependencies
serde_yaml = "0.9"
>>>>>>> ae84f967

[workspace.metadata.docs.rs]
all-features = true
rustdoc-args = ["--cfg", "docsrs"]

[profile.release]
codegen-units = 1
panic = "abort"
strip = true
debug = false
opt-level = 3
lto = "fat"

[profile.bench]
codegen-units = 1
strip = true
debug = false
opt-level = 3
lto = "fat"<|MERGE_RESOLUTION|>--- conflicted
+++ resolved
@@ -77,12 +77,7 @@
 safetensors = "0.4"
 half = "2.3"
 llama-burn = { git = "https://github.com/tracel-ai/models", package = "llama-burn", features = ["tiny", "pretrained"] }
-
-<<<<<<< HEAD
-=======
-# Doctor command dependencies
 serde_yaml = "0.9"
->>>>>>> ae84f967
 
 [workspace.metadata.docs.rs]
 all-features = true
