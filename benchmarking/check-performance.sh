--- conflicted
+++ resolved
@@ -16,33 +16,6 @@
 # Exit on any error
 set -e
 
-<<<<<<< HEAD
-REGRESSION_THRESHOLD=10.0
-BENCHMARK_JSON="benchmark.json"
-
-echo "🚀 Running benchmarks with JSON output..."
-CRITERION_HOME=./.prior_bench cargo criterion --message-format=json --output-format=quiet > "$BENCHMARK_JSON"
-
-echo "🔍 Checking for performance regressions (threshold: ${REGRESSION_THRESHOLD}%)..."
-
-# Use jq to find regressions >5% slower
-regressions=$(jq -r 'select(.reason == "benchmark-complete" and has("change") and .change.mean.estimate > 0.05) | "\(.id): +\((.change.mean.estimate * 100) | round)%"' "$BENCHMARK_JSON" || echo "")
-
-if [[ -n "$regressions" ]]; then
-    echo ""
-    echo "❌ Performance regressions detected:"
-    echo "$regressions"
-    echo ""
-    echo "::error::Performance regression detected! Benchmarks are ${REGRESSION_THRESHOLD}% slower than previous run."
-    exit 1
-else
-    echo ""
-    echo "✅ No performance regressions detected"
-    echo ""
-    echo "::notice::All benchmarks passed performance regression check."
-    exit 0
-fi
-=======
 # Configuration
 # CI should automatically reject any one benchmark is more than 15% slower
 REGRESSION_THRESHOLD_PERCENT=15.0  # Fail if benchmarks are this % slower
@@ -120,5 +93,4 @@
 }
 
 # Run the script
-main "$@"
->>>>>>> ee259033
+main "$@"